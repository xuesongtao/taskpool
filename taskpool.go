--- conflicted
+++ resolved
@@ -412,11 +412,7 @@
 }
 
 // Close 关闭协程池,
-<<<<<<< HEAD
 // 
-=======
-//
->>>>>>> 961ebe6d
 // 注意:
 //     1. 每次调用完一定要释放
 //     2. 局部使用外部推荐使用 SafeClose, 防止任务未执行完就退出
